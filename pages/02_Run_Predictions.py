--- conflicted
+++ resolved
@@ -19,8 +19,6 @@
 import time
 from pathlib import Path
 
-<<<<<<< HEAD
-=======
 ## TODO!
 ### Change path written to config depending on Windows/Linux?
 ### Make visual instruction for Napari when loading module
@@ -44,7 +42,6 @@
 st.session_state["config_path"] = config_path
 st.session_state["videos_dir"] = videos_dir
 
->>>>>>> bac6134e
 tab1, tab2 = st.tabs(["Create Labeled Video", "Labeling / Retraining"])
 
 def init_project(config_path, project_path):
